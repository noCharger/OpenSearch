/*
 * Licensed to Elasticsearch under one or more contributor
 * license agreements. See the NOTICE file distributed with
 * this work for additional information regarding copyright
 * ownership. Elasticsearch licenses this file to you under
 * the Apache License, Version 2.0 (the "License"); you may
 * not use this file except in compliance with the License.
 * You may obtain a copy of the License at
 *
 *    http://www.apache.org/licenses/LICENSE-2.0
 *
 * Unless required by applicable law or agreed to in writing,
 * software distributed under the License is distributed on an
 * "AS IS" BASIS, WITHOUT WARRANTIES OR CONDITIONS OF ANY
 * KIND, either express or implied.  See the License for the
 * specific language governing permissions and limitations
 * under the License.
 */

package org.elasticsearch.index.shard;

import com.google.common.base.Charsets;
import com.google.common.base.Preconditions;

import org.apache.lucene.codecs.PostingsFormat;
import org.apache.lucene.index.CheckIndex;
import org.apache.lucene.search.Query;
import org.apache.lucene.search.join.BitDocIdSetFilter;
import org.apache.lucene.store.AlreadyClosedException;
import org.apache.lucene.util.IOUtils;
import org.apache.lucene.util.ThreadInterruptedException;
import org.elasticsearch.ElasticsearchException;
import org.elasticsearch.Version;
import org.elasticsearch.action.admin.indices.flush.FlushRequest;
import org.elasticsearch.action.admin.indices.optimize.OptimizeRequest;
import org.elasticsearch.cluster.ClusterService;
import org.elasticsearch.cluster.metadata.IndexMetaData;
import org.elasticsearch.cluster.node.DiscoveryNode;
import org.elasticsearch.cluster.routing.RestoreSource;
import org.elasticsearch.cluster.routing.ShardRouting;
import org.elasticsearch.cluster.routing.ShardRoutingState;
import org.elasticsearch.common.Booleans;
import org.elasticsearch.common.Nullable;
import org.elasticsearch.common.Strings;
import org.elasticsearch.common.bytes.BytesReference;
import org.elasticsearch.common.collect.Tuple;
import org.elasticsearch.common.inject.Inject;
import org.elasticsearch.common.io.stream.BytesStreamOutput;
import org.elasticsearch.common.logging.ESLogger;
import org.elasticsearch.common.lucene.Lucene;
import org.elasticsearch.common.lucene.search.Queries;
import org.elasticsearch.common.metrics.MeanMetric;
import org.elasticsearch.common.settings.Settings;
import org.elasticsearch.common.unit.ByteSizeValue;
import org.elasticsearch.common.unit.TimeValue;
import org.elasticsearch.common.util.BigArrays;
import org.elasticsearch.common.util.concurrent.AbstractRefCounted;
import org.elasticsearch.common.util.concurrent.FutureUtils;
import org.elasticsearch.env.NodeEnvironment;
import org.elasticsearch.gateway.MetaDataStateFormat;
import org.elasticsearch.index.IndexService;
import org.elasticsearch.index.VersionType;
import org.elasticsearch.index.aliases.IndexAliasesService;
import org.elasticsearch.index.cache.IndexCache;
import org.elasticsearch.index.cache.bitset.ShardBitsetFilterCache;
import org.elasticsearch.index.cache.filter.FilterCacheStats;
import org.elasticsearch.index.cache.filter.ShardFilterCache;
import org.elasticsearch.index.cache.query.ShardQueryCache;
import org.elasticsearch.index.codec.CodecService;
import org.elasticsearch.index.deletionpolicy.SnapshotDeletionPolicy;
import org.elasticsearch.index.deletionpolicy.SnapshotIndexCommit;
import org.elasticsearch.index.engine.*;
import org.elasticsearch.index.fielddata.FieldDataStats;
import org.elasticsearch.index.fielddata.IndexFieldDataService;
import org.elasticsearch.index.fielddata.ShardFieldData;
import org.elasticsearch.index.flush.FlushStats;
import org.elasticsearch.index.get.GetStats;
import org.elasticsearch.index.get.ShardGetService;
import org.elasticsearch.index.indexing.IndexingStats;
import org.elasticsearch.index.indexing.ShardIndexingService;
import org.elasticsearch.index.mapper.*;
import org.elasticsearch.index.mapper.internal.ParentFieldMapper;
import org.elasticsearch.index.merge.MergeStats;
import org.elasticsearch.index.merge.policy.MergePolicyProvider;
import org.elasticsearch.index.merge.scheduler.MergeSchedulerProvider;
import org.elasticsearch.index.percolator.PercolatorQueriesRegistry;
import org.elasticsearch.index.percolator.stats.ShardPercolateService;
import org.elasticsearch.index.query.IndexQueryParserService;
import org.elasticsearch.index.recovery.RecoveryStats;
import org.elasticsearch.index.refresh.RefreshStats;
import org.elasticsearch.index.search.stats.SearchStats;
import org.elasticsearch.index.search.stats.ShardSearchService;
import org.elasticsearch.index.settings.IndexSettingsService;
import org.elasticsearch.index.similarity.SimilarityService;
import org.elasticsearch.index.store.Store;
import org.elasticsearch.index.store.Store.MetadataSnapshot;
import org.elasticsearch.index.store.StoreFileMetaData;
import org.elasticsearch.index.store.StoreStats;
import org.elasticsearch.index.suggest.stats.ShardSuggestService;
import org.elasticsearch.index.suggest.stats.SuggestStats;
import org.elasticsearch.index.termvectors.ShardTermVectorsService;
import org.elasticsearch.index.translog.Translog;
import org.elasticsearch.index.translog.TranslogConfig;
import org.elasticsearch.index.translog.TranslogStats;
import org.elasticsearch.index.translog.TranslogWriter;
import org.elasticsearch.index.warmer.ShardIndexWarmerService;
import org.elasticsearch.index.warmer.WarmerStats;
import org.elasticsearch.indices.IndicesLifecycle;
import org.elasticsearch.indices.IndicesWarmer;
import org.elasticsearch.indices.InternalIndicesLifecycle;
import org.elasticsearch.indices.recovery.RecoveryState;
import org.elasticsearch.search.suggest.completion.Completion090PostingsFormat;
import org.elasticsearch.search.suggest.completion.CompletionStats;
import org.elasticsearch.threadpool.ThreadPool;

import java.io.IOException;
import java.io.PrintStream;
import java.nio.channels.ClosedByInterruptException;
import java.util.Map;
import java.util.concurrent.CopyOnWriteArrayList;
import java.util.concurrent.ScheduledFuture;
import java.util.concurrent.TimeUnit;
import java.util.concurrent.atomic.AtomicReference;

/**
 *
 */
public class IndexShard extends AbstractIndexShardComponent {

    private final ThreadPool threadPool;
    private final IndexSettingsService indexSettingsService;
    private final MapperService mapperService;
    private final IndexQueryParserService queryParserService;
    private final IndexCache indexCache;
    private final InternalIndicesLifecycle indicesLifecycle;
    private final Store store;
    private final MergeSchedulerProvider mergeScheduler;
    private final IndexAliasesService indexAliasesService;
    private final ShardIndexingService indexingService;
    private final ShardSearchService searchService;
    private final ShardGetService getService;
    private final ShardIndexWarmerService shardWarmerService;
    private final ShardFilterCache shardFilterCache;
    private final ShardQueryCache shardQueryCache;
    private final ShardFieldData shardFieldData;
    private final PercolatorQueriesRegistry percolatorQueriesRegistry;
    private final ShardPercolateService shardPercolateService;
    private final ShardTermVectorsService termVectorsService;
    private final IndexFieldDataService indexFieldDataService;
    private final IndexService indexService;
    private final ShardSuggestService shardSuggestService;
    private final ShardBitsetFilterCache shardBitsetFilterCache;
    private final DiscoveryNode localNode;

    private final Object mutex = new Object();
    private final String checkIndexOnStartup;
    private final NodeEnvironment nodeEnv;
    private final CodecService codecService;
    private final IndicesWarmer warmer;
    private final SnapshotDeletionPolicy deletionPolicy;
    private final SimilarityService similarityService;
    private final MergePolicyProvider mergePolicyProvider;
    private final BigArrays bigArrays;
    private final EngineConfig engineConfig;
    private final TranslogConfig translogConfig;

    private TimeValue refreshInterval;

    private volatile ScheduledFuture refreshScheduledFuture;
    private volatile ScheduledFuture mergeScheduleFuture;
    protected volatile ShardRouting shardRouting;
    protected volatile IndexShardState state;
    protected final AtomicReference<Engine> currentEngineReference = new AtomicReference<>();
    protected final EngineFactory engineFactory;

    @Nullable
    private RecoveryState recoveryState;

    private final RecoveryStats recoveryStats = new RecoveryStats();

    private ApplyRefreshSettings applyRefreshSettings = new ApplyRefreshSettings();

    private final MeanMetric refreshMetric = new MeanMetric();
    private final MeanMetric flushMetric = new MeanMetric();

    private final ShardEngineFailListener failedEngineListener = new ShardEngineFailListener();

    private final MapperAnalyzer mapperAnalyzer;
    private volatile boolean flushOnClose = true;

    /**
     * Index setting to control if a flush is executed before engine is closed
     * This setting is realtime updateable.
     */
    public static final String INDEX_FLUSH_ON_CLOSE = "index.flush_on_close";
    private final ShardPath path;

    private final IndexShardOperationCounter indexShardOperationCounter;

    @Inject
    public IndexShard(ShardId shardId, IndexSettingsService indexSettingsService, IndicesLifecycle indicesLifecycle, Store store, MergeSchedulerProvider mergeScheduler,
                      ThreadPool threadPool, MapperService mapperService, IndexQueryParserService queryParserService, IndexCache indexCache, IndexAliasesService indexAliasesService, ShardIndexingService indexingService, ShardGetService getService, ShardSearchService searchService, ShardIndexWarmerService shardWarmerService,
                      ShardFilterCache shardFilterCache, ShardFieldData shardFieldData, PercolatorQueriesRegistry percolatorQueriesRegistry, ShardPercolateService shardPercolateService, CodecService codecService,
                      ShardTermVectorsService termVectorsService, IndexFieldDataService indexFieldDataService, IndexService indexService, ShardSuggestService shardSuggestService,
                      ShardQueryCache shardQueryCache, ShardBitsetFilterCache shardBitsetFilterCache,
                      @Nullable IndicesWarmer warmer, SnapshotDeletionPolicy deletionPolicy, SimilarityService similarityService, MergePolicyProvider mergePolicyProvider, EngineFactory factory,
                      ClusterService clusterService, NodeEnvironment nodeEnv, ShardPath path, BigArrays bigArrays) {
        super(shardId, indexSettingsService.getSettings());
        this.codecService = codecService;
        this.warmer = warmer;
        this.deletionPolicy = deletionPolicy;
        this.similarityService = similarityService;
        this.mergePolicyProvider = mergePolicyProvider;
        this.bigArrays = bigArrays;
        Preconditions.checkNotNull(store, "Store must be provided to the index shard");
        Preconditions.checkNotNull(deletionPolicy, "Snapshot deletion policy must be provided to the index shard");
        this.engineFactory = factory;
        this.indicesLifecycle = (InternalIndicesLifecycle) indicesLifecycle;
        this.indexSettingsService = indexSettingsService;
        this.store = store;
        this.mergeScheduler = mergeScheduler;
        this.threadPool = threadPool;
        this.mapperService = mapperService;
        this.queryParserService = queryParserService;
        this.indexCache = indexCache;
        this.indexAliasesService = indexAliasesService;
        this.indexingService = indexingService;
        this.getService = getService.setIndexShard(this);
        this.termVectorsService = termVectorsService.setIndexShard(this);
        this.searchService = searchService;
        this.shardWarmerService = shardWarmerService;
        this.shardFilterCache = shardFilterCache;
        this.shardQueryCache = shardQueryCache;
        this.shardFieldData = shardFieldData;
        this.percolatorQueriesRegistry = percolatorQueriesRegistry;
        this.shardPercolateService = shardPercolateService;
        this.indexFieldDataService = indexFieldDataService;
        this.indexService = indexService;
        this.shardSuggestService = shardSuggestService;
        this.shardBitsetFilterCache = shardBitsetFilterCache;
        assert clusterService.localNode() != null : "Local node is null lifecycle state is: " + clusterService.lifecycleState();
        this.localNode = clusterService.localNode();
        state = IndexShardState.CREATED;
        this.refreshInterval = indexSettings.getAsTime(INDEX_REFRESH_INTERVAL, EngineConfig.DEFAULT_REFRESH_INTERVAL);
        this.flushOnClose = indexSettings.getAsBoolean(INDEX_FLUSH_ON_CLOSE, true);
        this.nodeEnv = nodeEnv;
        indexSettingsService.addListener(applyRefreshSettings);
        this.mapperAnalyzer = new MapperAnalyzer(mapperService);
        this.path = path;
        /* create engine config */

        logger.debug("state: [CREATED]");

        this.checkIndexOnStartup = indexSettings.get("index.shard.check_on_startup", "false");
        this.translogConfig = new TranslogConfig(shardId, shardPath().resolveTranslog(), indexSettings, getFromSettings(logger, indexSettings, Translog.Durabilty.REQUEST),
                bigArrays, threadPool);
        this.engineConfig = newEngineConfig(translogConfig);

        this.indexShardOperationCounter = new IndexShardOperationCounter(logger, shardId);
    }

    public Store store() {
        return this.store;
    }

    /** returns true if this shard supports indexing (i.e., write) operations. */
    public boolean canIndex() {
        return true;
    }

    public ShardIndexingService indexingService() {
        return this.indexingService;
    }

    public ShardGetService getService() {
        return this.getService;
    }

    public ShardTermVectorsService termVectorsService() {
        return termVectorsService;
    }

    public ShardSuggestService shardSuggestService() {
        return shardSuggestService;
    }

    public ShardBitsetFilterCache shardBitsetFilterCache() {
        return shardBitsetFilterCache;
    }

    public IndexFieldDataService indexFieldDataService() {
        return indexFieldDataService;
    }

    public MapperService mapperService() {
        return mapperService;
    }

    public IndexService indexService() {
        return indexService;
    }

    public ShardSearchService searchService() {
        return this.searchService;
    }

    public ShardIndexWarmerService warmerService() {
        return this.shardWarmerService;
    }

    public ShardFilterCache filterCache() {
        return this.shardFilterCache;
    }

    public ShardQueryCache queryCache() {
        return this.shardQueryCache;
    }

    public ShardFieldData fieldData() {
        return this.shardFieldData;
    }

    /**
     * Returns the latest cluster routing entry received with this shard. Might be null if the
     * shard was just created.
     */
    public ShardRouting routingEntry() {
        return this.shardRouting;
    }

    /**
     * Updates the shards routing entry. This mutate the shards internal state depending
     * on the changes that get introduced by the new routing value. This method will persist shard level metadata
     * unless explicitly disabled.
     */
    public void updateRoutingEntry(final ShardRouting newRouting, final boolean persistState) {
        final ShardRouting currentRouting = this.shardRouting;
        if (!newRouting.shardId().equals(shardId())) {
            throw new IllegalArgumentException("Trying to set a routing entry with shardId [" + newRouting.shardId() + "] on a shard with shardId [" + shardId() + "]");
        }
        try {
            if (currentRouting != null) {
                assert newRouting.version() > currentRouting.version() : "expected: " + newRouting.version() + " > " + currentRouting.version();
                if (!newRouting.primary() && currentRouting.primary()) {
                    logger.warn("suspect illegal state: trying to move shard from primary mode to replica mode");
                }
                // if its the same routing, return
                if (currentRouting.equals(newRouting)) {
                    this.shardRouting = newRouting; // might have a new version
                    return;
                }
            }

            if (state == IndexShardState.POST_RECOVERY) {
                // if the state is started or relocating (cause it might move right away from started to relocating)
                // then move to STARTED
                if (newRouting.state() == ShardRoutingState.STARTED || newRouting.state() == ShardRoutingState.RELOCATING) {
                    // we want to refresh *before* we move to internal STARTED state
                    try {
                        engine().refresh("cluster_state_started");
                    } catch (Throwable t) {
                        logger.debug("failed to refresh due to move to cluster wide started", t);
                    }

                    boolean movedToStarted = false;
                    synchronized (mutex) {
                        // do the check under a mutex, so we make sure to only change to STARTED if in POST_RECOVERY
                        if (state == IndexShardState.POST_RECOVERY) {
                            changeState(IndexShardState.STARTED, "global state is [" + newRouting.state() + "]");
                            movedToStarted = true;
                        } else {
                            logger.debug("state [{}] not changed, not in POST_RECOVERY, global state is [{}]", state, newRouting.state());
                        }
                    }
                    if (movedToStarted) {
                        indicesLifecycle.afterIndexShardStarted(this);
                    }
                }
            }
            this.shardRouting = newRouting;
            indicesLifecycle.shardRoutingChanged(this, currentRouting, newRouting);
        } finally {
            if (persistState) {
                persistMetadata(newRouting, currentRouting);
            }
        }
    }

    /**
     * Marks the shard as recovering based on a remote or local node, fails with exception is recovering is not allowed to be set.
     */
    public IndexShardState recovering(String reason, RecoveryState.Type type, DiscoveryNode sourceNode) throws IndexShardStartedException,
            IndexShardRelocatedException, IndexShardRecoveringException, IndexShardClosedException {
        return recovering(reason, new RecoveryState(shardId, shardRouting.primary(), type, sourceNode, localNode));
    }

    /**
     * Marks the shard as recovering based on a restore, fails with exception is recovering is not allowed to be set.
     */
    public IndexShardState recovering(String reason, RecoveryState.Type type, RestoreSource restoreSource) throws IndexShardStartedException {
        return recovering(reason, new RecoveryState(shardId, shardRouting.primary(), type, restoreSource, localNode));
    }

    private IndexShardState recovering(String reason, RecoveryState recoveryState) throws IndexShardStartedException,
            IndexShardRelocatedException, IndexShardRecoveringException, IndexShardClosedException {
        synchronized (mutex) {
            if (state == IndexShardState.CLOSED) {
                throw new IndexShardClosedException(shardId);
            }
            if (state == IndexShardState.STARTED) {
                throw new IndexShardStartedException(shardId);
            }
            if (state == IndexShardState.RELOCATED) {
                throw new IndexShardRelocatedException(shardId);
            }
            if (state == IndexShardState.RECOVERING) {
                throw new IndexShardRecoveringException(shardId);
            }
            if (state == IndexShardState.POST_RECOVERY) {
                throw new IndexShardRecoveringException(shardId);
            }
            this.recoveryState = recoveryState;
            return changeState(IndexShardState.RECOVERING, reason);
        }
    }

    public IndexShard relocated(String reason) throws IndexShardNotStartedException {
        synchronized (mutex) {
            if (state != IndexShardState.STARTED) {
                throw new IndexShardNotStartedException(shardId, state);
            }
            changeState(IndexShardState.RELOCATED, reason);
        }
        return this;
    }

    public IndexShardState state() {
        return state;
    }

    /**
     * Changes the state of the current shard
     *
     * @param newState the new shard state
     * @param reason   the reason for the state change
     * @return the previous shard state
     */
    private IndexShardState changeState(IndexShardState newState, String reason) {
        logger.debug("state: [{}]->[{}], reason [{}]", state, newState, reason);
        IndexShardState previousState = state;
        state = newState;
        this.indicesLifecycle.indexShardStateChanged(this, previousState, reason);
        return previousState;
    }

    public Engine.Create prepareCreate(SourceToParse source, long version, VersionType versionType, Engine.Operation.Origin origin, boolean canHaveDuplicates, boolean autoGeneratedId) {
        try {
            return prepareCreate(docMapper(source.type()), source, version, versionType, origin, state != IndexShardState.STARTED || canHaveDuplicates, autoGeneratedId);
        } catch (Throwable t) {
            verifyNotClosed(t);
            throw t;
        }
    }

    static Engine.Create prepareCreate(Tuple<DocumentMapper, Mapping> docMapper, SourceToParse source, long version, VersionType versionType, Engine.Operation.Origin origin, boolean canHaveDuplicates, boolean autoGeneratedId) {
        long startTime = System.nanoTime();
        ParsedDocument doc = docMapper.v1().parse(source);
        if (docMapper.v2() != null) {
            doc.addDynamicMappingsUpdate(docMapper.v2());
        }
        return new Engine.Create(docMapper.v1(), docMapper.v1().uidMapper().term(doc.uid().stringValue()), doc, version, versionType, origin, startTime, canHaveDuplicates, autoGeneratedId);
    }

    public void create(Engine.Create create) {
        writeAllowed(create.origin());
        create = indexingService.preCreate(create);
        mapperAnalyzer.setType(create.type());
        try {
            if (logger.isTraceEnabled()) {
                logger.trace("index [{}][{}]{}", create.type(), create.id(), create.docs());
            }
            engine().create(create);
            create.endTime(System.nanoTime());
        } catch (Throwable ex) {
            indexingService.postCreate(create, ex);
            throw ex;
        }
        indexingService.postCreate(create);
    }

    public Engine.Index prepareIndex(SourceToParse source, long version, VersionType versionType, Engine.Operation.Origin origin, boolean canHaveDuplicates) {
        try {
            return prepareIndex(docMapper(source.type()), source, version, versionType, origin, state != IndexShardState.STARTED || canHaveDuplicates);
        } catch (Throwable t) {
            verifyNotClosed(t);
            throw t;
        }
    }

    static Engine.Index prepareIndex(Tuple<DocumentMapper, Mapping> docMapper, SourceToParse source, long version, VersionType versionType, Engine.Operation.Origin origin, boolean canHaveDuplicates) {
        long startTime = System.nanoTime();
        ParsedDocument doc = docMapper.v1().parse(source);
        if (docMapper.v2() != null) {
            doc.addDynamicMappingsUpdate(docMapper.v2());
        }
        return new Engine.Index(docMapper.v1(), docMapper.v1().uidMapper().term(doc.uid().stringValue()), doc, version, versionType, origin, startTime, canHaveDuplicates);
    }

    /**
     * Index a document and return whether it was created, as opposed to just
     * updated.
     */
    public boolean index(Engine.Index index) {
        writeAllowed(index.origin());
        index = indexingService.preIndex(index);
        mapperAnalyzer.setType(index.type());
        final boolean created;
        try {
            if (logger.isTraceEnabled()) {
                logger.trace("index [{}][{}]{}", index.type(), index.id(), index.docs());
            }
            created = engine().index(index);
            index.endTime(System.nanoTime());
        } catch (Throwable ex) {
            indexingService.postIndex(index, ex);
            throw ex;
        }
        indexingService.postIndex(index);
        return created;
    }

    public Engine.Delete prepareDelete(String type, String id, long version, VersionType versionType, Engine.Operation.Origin origin) {
        long startTime = System.nanoTime();
        final DocumentMapper documentMapper = docMapper(type).v1();
        return new Engine.Delete(type, id, documentMapper.uidMapper().term(type, id), version, versionType, origin, startTime, false);
    }

    public void delete(Engine.Delete delete) {
        writeAllowed(delete.origin());
        delete = indexingService.preDelete(delete);
        try {
            if (logger.isTraceEnabled()) {
                logger.trace("delete [{}]", delete.uid().text());
            }
            engine().delete(delete);
            delete.endTime(System.nanoTime());
        } catch (Throwable ex) {
            indexingService.postDelete(delete, ex);
            throw ex;
        }
        indexingService.postDelete(delete);
    }

    public Engine.DeleteByQuery prepareDeleteByQuery(BytesReference source, @Nullable String[] filteringAliases, Engine.Operation.Origin origin, String... types) {
        return prepareDeleteByQuery(queryParserService, mapperService, indexAliasesService, indexCache, source, filteringAliases, origin, types);
    }

    static Engine.DeleteByQuery prepareDeleteByQuery(IndexQueryParserService queryParserService, MapperService mapperService, IndexAliasesService indexAliasesService, IndexCache indexCache, BytesReference source, @Nullable String[] filteringAliases, Engine.Operation.Origin origin, String... types) {
        long startTime = System.nanoTime();
        if (types == null) {
            types = Strings.EMPTY_ARRAY;
        }
        Query query = queryParserService.parseQuery(source).query();
        Query searchFilter = mapperService.searchFilter(types);
        if (searchFilter != null) {
            query = Queries.filtered(query, searchFilter);
        }

        Query aliasFilter = indexAliasesService.aliasFilter(filteringAliases);
        BitDocIdSetFilter parentFilter = mapperService.hasNested() ? indexCache.bitsetFilterCache().getBitDocIdSetFilter(Queries.newNonNestedFilter()) : null;
        return new Engine.DeleteByQuery(query, source, filteringAliases, aliasFilter, parentFilter, origin, startTime, types);
    }

    public Engine.GetResult get(Engine.Get get) {
        readAllowed();
        return engine().get(get);
    }

    public void refresh(String source) {
        verifyNotClosed();
        if (logger.isTraceEnabled()) {
            logger.trace("refresh with source: {}", source);
        }
        long time = System.nanoTime();
        engine().refresh(source);
        refreshMetric.inc(System.nanoTime() - time);
    }

    public RefreshStats refreshStats() {
        return new RefreshStats(refreshMetric.count(), TimeUnit.NANOSECONDS.toMillis(refreshMetric.sum()));
    }

    public FlushStats flushStats() {
        return new FlushStats(flushMetric.count(), TimeUnit.NANOSECONDS.toMillis(flushMetric.sum()));
    }

    public DocsStats docStats() {
        final Engine.Searcher searcher = acquireSearcher("doc_stats");
        try {
            return new DocsStats(searcher.reader().numDocs(), searcher.reader().numDeletedDocs());
        } finally {
            searcher.close();
        }
    }

    /**
     * @return {@link CommitStats} if engine is open, otherwise null
     */
    @Nullable
    public CommitStats commitStats() {
        Engine engine = engineUnsafe();
        return engine == null ? null : engine.commitStats();
    }

    public IndexingStats indexingStats(String... types) {
        return indexingService.stats(types);
    }

    public SearchStats searchStats(String... groups) {
        return searchService.stats(groups);
    }

    public GetStats getStats() {
        return getService.stats();
    }

    public StoreStats storeStats() {
        try {
            return store.stats();
        } catch (IOException e) {
            throw new ElasticsearchException("io exception while building 'store stats'", e);
        } catch (AlreadyClosedException ex) {
            return null; // already closed
        }
    }

    public MergeStats mergeStats() {
        return mergeScheduler.stats();
    }

    public SegmentsStats segmentStats() {
        SegmentsStats segmentsStats = engine().segmentsStats();
        segmentsStats.addBitsetMemoryInBytes(shardBitsetFilterCache.getMemorySizeInBytes());
        return segmentsStats;
    }

    public WarmerStats warmerStats() {
        return shardWarmerService.stats();
    }

    public FilterCacheStats filterCacheStats() {
        return shardFilterCache.stats();
    }

    public FieldDataStats fieldDataStats(String... fields) {
        return shardFieldData.stats(fields);
    }

    public PercolatorQueriesRegistry percolateRegistry() {
        return percolatorQueriesRegistry;
    }

    public ShardPercolateService shardPercolateService() {
        return shardPercolateService;
    }

    public TranslogStats translogStats() {
        return engine().getTranslog().stats();
    }

    public SuggestStats suggestStats() {
        return shardSuggestService.stats();
    }

    public CompletionStats completionStats(String... fields) {
        CompletionStats completionStats = new CompletionStats();
        final Engine.Searcher currentSearcher = acquireSearcher("completion_stats");
        try {
            PostingsFormat postingsFormat = PostingsFormat.forName(Completion090PostingsFormat.CODEC_NAME);
            if (postingsFormat instanceof Completion090PostingsFormat) {
                Completion090PostingsFormat completionPostingsFormat = (Completion090PostingsFormat) postingsFormat;
                completionStats.add(completionPostingsFormat.completionStats(currentSearcher.reader(), fields));
            }
        } finally {
            currentSearcher.close();
        }
        return completionStats;
    }

    public Engine.SyncedFlushResult syncFlush(String syncId, Engine.CommitId expectedCommitId) {
        verifyStartedOrRecovering();
        logger.trace("trying to sync flush. sync id [{}]. expected commit id [{}]]", syncId, expectedCommitId);
        return engine().syncFlush(syncId, expectedCommitId);
    }

    public Engine.CommitId flush(FlushRequest request) throws ElasticsearchException {
        boolean waitIfOngoing = request.waitIfOngoing();
        boolean force = request.force();
        if (logger.isTraceEnabled()) {
            logger.trace("flush with {}", request);
        }
        // we allows flush while recovering, since we allow for operations to happen
        // while recovering, and we want to keep the translog at bay (up to deletes, which
        // we don't gc).
        verifyStartedOrRecovering();

        long time = System.nanoTime();
        Engine.CommitId commitId = engine().flush(force, waitIfOngoing);
        flushMetric.inc(System.nanoTime() - time);
        return commitId;

    }

    public void optimize(OptimizeRequest optimize) {
        verifyStarted();
        if (logger.isTraceEnabled()) {
            logger.trace("optimize with {}", optimize);
        }
        engine().forceMerge(optimize.flush(), optimize.maxNumSegments(), optimize.onlyExpungeDeletes(),
                optimize.upgrade(), optimize.upgradeOnlyAncientSegments());
    }

    public SnapshotIndexCommit snapshotIndex(boolean flushFirst) throws EngineException {
        IndexShardState state = this.state; // one time volatile read
        // we allow snapshot on closed index shard, since we want to do one after we close the shard and before we close the engine
        if (state == IndexShardState.STARTED || state == IndexShardState.RELOCATED || state == IndexShardState.CLOSED) {
            return engine().snapshotIndex(flushFirst);
        } else {
            throw new IllegalIndexShardStateException(shardId, state, "snapshot is not allowed");
        }
    }

    public void failShard(String reason, Throwable e) {
        // fail the engine. This will cause this shard to also be removed from the node's index service.
        engine().failEngine(reason, e);
    }

    public Engine.Searcher acquireSearcher(String source) {
        return acquireSearcher(source, false);
    }

    public Engine.Searcher acquireSearcher(String source, boolean searcherForWriteOperation) {
        readAllowed(searcherForWriteOperation);
        return engine().acquireSearcher(source);
    }

    public void close(String reason, boolean flushEngine) throws IOException {
        synchronized (mutex) {
            try {
                indexSettingsService.removeListener(applyRefreshSettings);
                if (state != IndexShardState.CLOSED) {
                    FutureUtils.cancel(refreshScheduledFuture);
                    refreshScheduledFuture = null;
                    FutureUtils.cancel(mergeScheduleFuture);
                    mergeScheduleFuture = null;
                }
                changeState(IndexShardState.CLOSED, reason);
                indexShardOperationCounter.decRef();
            } finally {
                final Engine engine = this.currentEngineReference.getAndSet(null);
                try {
                    if (flushEngine && this.flushOnClose) {
                        engine.flushAndClose();
                    }
                } finally { // playing safe here and close the engine even if the above succeeds - close can be called multiple times
                    IOUtils.close(engine, shardFilterCache);
                }
            }
        }
    }

    public IndexShard postRecovery(String reason) throws IndexShardStartedException, IndexShardRelocatedException, IndexShardClosedException {
        synchronized (mutex) {
            if (state == IndexShardState.CLOSED) {
                throw new IndexShardClosedException(shardId);
            }
            if (state == IndexShardState.STARTED) {
                throw new IndexShardStartedException(shardId);
            }
            if (state == IndexShardState.RELOCATED) {
                throw new IndexShardRelocatedException(shardId);
            }
            recoveryState.setStage(RecoveryState.Stage.DONE);
            changeState(IndexShardState.POST_RECOVERY, reason);
        }
        indicesLifecycle.afterIndexShardPostRecovery(this);
        return this;
    }

    /**
     * called before starting to copy index files over
     */
    public void prepareForIndexRecovery() {
        if (state != IndexShardState.RECOVERING) {
            throw new IndexShardNotRecoveringException(shardId, state);
        }
        recoveryState.setStage(RecoveryState.Stage.INDEX);
        assert currentEngineReference.get() == null;
    }

    /**
     * Applies all operations in the iterable to the current engine and returns the number of operations applied.
     * This operation will stop applying operations once an opertion failed to apply.
     * Note: This method is typically used in peer recovery to replay remote tansaction log entries.
     */
    public int performBatchRecovery(Iterable<Translog.Operation> operations) {
        if (state != IndexShardState.RECOVERING) {
            throw new IndexShardNotRecoveringException(shardId, state);
        }
        return engineConfig.getTranslogRecoveryPerformer().performBatchRecovery(engine(), operations);
    }

    /**
     * After the store has been recovered, we need to start the engine in order to apply operations
     */
    public Map<String, Mapping> performTranslogRecovery() {
        final Map<String, Mapping> recoveredTypes = internalPerformTranslogRecovery(false);
        assert recoveryState.getStage() == RecoveryState.Stage.TRANSLOG : "TRANSLOG stage expected but was: " + recoveryState.getStage();
        return recoveredTypes;

    }

    private Map<String, Mapping> internalPerformTranslogRecovery(boolean skipTranslogRecovery) {
        if (state != IndexShardState.RECOVERING) {
            throw new IndexShardNotRecoveringException(shardId, state);
        }
        recoveryState.setStage(RecoveryState.Stage.VERIFY_INDEX);
        // also check here, before we apply the translog
        if (Booleans.parseBoolean(checkIndexOnStartup, false)) {
            checkIndex();
        }
        recoveryState.setStage(RecoveryState.Stage.TRANSLOG);
        // we disable deletes since we allow for operations to be executed against the shard while recovering
        // but we need to make sure we don't loose deletes until we are done recovering
        engineConfig.setEnableGcDeletes(false);
        createNewEngine(skipTranslogRecovery, engineConfig);
        return engineConfig.getTranslogRecoveryPerformer().getRecoveredTypes();
    }

    /**
     * After the store has been recovered, we need to start the engine. This method starts a new engine but skips
     * the replay of the transaction log which is required in cases where we restore a previous index or recover from
     * a remote peer.
     *
     * @param wipeTranslogs if set to <code>true</code> all skipped / uncommitted translogs are removed.
     */
    public void skipTranslogRecovery(boolean wipeTranslogs) throws IOException {
        assert engineUnsafe() == null : "engine was already created";
        Map<String, Mapping> recoveredTypes = internalPerformTranslogRecovery(true);
        assert recoveredTypes.isEmpty();
        assert recoveryState.getTranslog().recoveredOperations() == 0;
    }

    /**
     * called if recovery has to be restarted after network error / delay **
     */
    public void performRecoveryRestart() throws IOException {
        synchronized (mutex) {
            if (state != IndexShardState.RECOVERING) {
                throw new IndexShardNotRecoveringException(shardId, state);
            }
            final Engine engine = this.currentEngineReference.getAndSet(null);
            IOUtils.close(engine);
            recoveryState().setStage(RecoveryState.Stage.INIT);
        }
    }

    /**
     * returns stats about ongoing recoveries, both source and target
     */
    public RecoveryStats recoveryStats() {
        return recoveryStats;
    }

    /**
     * Returns the current {@link RecoveryState} if this shard is recovering or has been recovering.
     * Returns null if the recovery has not yet started or shard was not recovered (created via an API).
     */
    public RecoveryState recoveryState() {
        return this.recoveryState;
    }

    /**
     * perform the last stages of recovery once all translog operations are done.
     * note that you should still call {@link #postRecovery(String)}.
     */
    public void finalizeRecovery() {
        recoveryState().setStage(RecoveryState.Stage.FINALIZE);
        engine().refresh("recovery_finalization");
        startScheduledTasksIfNeeded();
        engineConfig.setEnableGcDeletes(true);
    }

    /**
     * Returns <tt>true</tt> if this shard can ignore a recovery attempt made to it (since the already doing/done it)
     */
    public boolean ignoreRecoveryAttempt() {
        IndexShardState state = state(); // one time volatile read
        return state == IndexShardState.POST_RECOVERY || state == IndexShardState.RECOVERING || state == IndexShardState.STARTED ||
                state == IndexShardState.RELOCATED || state == IndexShardState.CLOSED;
    }

    public void readAllowed() throws IllegalIndexShardStateException {
        readAllowed(false);
    }


    private void readAllowed(boolean writeOperation) throws IllegalIndexShardStateException {
        IndexShardState state = this.state; // one time volatile read
        if (writeOperation) {
            if (state != IndexShardState.STARTED && state != IndexShardState.RELOCATED && state != IndexShardState.RECOVERING && state != IndexShardState.POST_RECOVERY) {
                throw new IllegalIndexShardStateException(shardId, state, "operations only allowed when started/relocated");
            }
        } else {
            if (state != IndexShardState.STARTED && state != IndexShardState.RELOCATED) {
                throw new IllegalIndexShardStateException(shardId, state, "operations only allowed when started/relocated");
            }
        }
    }

    private void writeAllowed(Engine.Operation.Origin origin) throws IllegalIndexShardStateException {
        IndexShardState state = this.state; // one time volatile read

        if (origin == Engine.Operation.Origin.PRIMARY) {
            // for primaries, we only allow to write when actually started (so the cluster has decided we started)
            // otherwise, we need to retry, we also want to still allow to index if we are relocated in case it fails
            if (state != IndexShardState.STARTED && state != IndexShardState.RELOCATED) {
                throw new IllegalIndexShardStateException(shardId, state, "operation only allowed when started/recovering, origin [" + origin + "]");
            }
        } else {
            // for replicas, we allow to write also while recovering, since we index also during recovery to replicas
            // and rely on version checks to make sure its consistent
            if (state != IndexShardState.STARTED && state != IndexShardState.RELOCATED && state != IndexShardState.RECOVERING && state != IndexShardState.POST_RECOVERY) {
                throw new IllegalIndexShardStateException(shardId, state, "operation only allowed when started/recovering, origin [" + origin + "]");
            }
        }
    }

    protected final void verifyStartedOrRecovering() throws IllegalIndexShardStateException {
        IndexShardState state = this.state; // one time volatile read
        if (state != IndexShardState.STARTED && state != IndexShardState.RECOVERING && state != IndexShardState.POST_RECOVERY) {
            throw new IllegalIndexShardStateException(shardId, state, "operation only allowed when started/recovering");
        }
    }

    private void verifyNotClosed() throws IllegalIndexShardStateException {
        verifyNotClosed(null);
    }

    private void verifyNotClosed(Throwable suppressed) throws IllegalIndexShardStateException {
        IndexShardState state = this.state; // one time volatile read
        if (state == IndexShardState.CLOSED) {
            final IllegalIndexShardStateException exc = new IllegalIndexShardStateException(shardId, state, "operation only allowed when not closed");
            if (suppressed != null) {
                exc.addSuppressed(suppressed);
            }
            throw exc;
        }
    }

    protected final void verifyStarted() throws IllegalIndexShardStateException {
        IndexShardState state = this.state; // one time volatile read
        if (state != IndexShardState.STARTED) {
            throw new IndexShardNotStartedException(shardId, state);
        }
    }

    private void startScheduledTasksIfNeeded() {
        if (refreshInterval.millis() > 0) {
            refreshScheduledFuture = threadPool.schedule(refreshInterval, ThreadPool.Names.SAME, new EngineRefresher());
            logger.debug("scheduling refresher every {}", refreshInterval);
        } else {
            logger.debug("scheduled refresher disabled");
        }
    }

    public static final String INDEX_REFRESH_INTERVAL = "index.refresh_interval";

    public void addFailedEngineListener(Engine.FailedEngineListener failedEngineListener) {
        this.failedEngineListener.delegates.add(failedEngineListener);
    }

    public void updateBufferSize(ByteSizeValue shardIndexingBufferSize, ByteSizeValue shardTranslogBufferSize) {
        final EngineConfig config = engineConfig;
        final ByteSizeValue preValue = config.getIndexingBufferSize();
        config.setIndexingBufferSize(shardIndexingBufferSize);
        // update engine if it is already started.
        if (preValue.bytes() != shardIndexingBufferSize.bytes() && engineUnsafe() != null) {
            // its inactive, make sure we do a refresh / full IW flush in this case, since the memory
            // changes only after a "data" change has happened to the writer
            // the index writer lazily allocates memory and a refresh will clean it all up.
            if (shardIndexingBufferSize == EngineConfig.INACTIVE_SHARD_INDEXING_BUFFER && preValue != EngineConfig.INACTIVE_SHARD_INDEXING_BUFFER) {
                logger.debug("updating index_buffer_size from [{}] to (inactive) [{}]", preValue, shardIndexingBufferSize);
                try {
                    refresh("update index buffer");
                } catch (Throwable e) {
                    logger.warn("failed to refresh after setting shard to inactive", e);
                }
            } else {
                logger.debug("updating index_buffer_size from [{}] to [{}]", preValue, shardIndexingBufferSize);
            }
        }
        Engine engine = engineUnsafe();
        if (engine != null) {
            engine.getTranslog().updateBuffer(shardTranslogBufferSize);
        }
    }

    public void markAsInactive() {
<<<<<<< HEAD
        updateBufferSize(EngineConfig.INACTIVE_SHARD_INDEXING_BUFFER, Translog.INACTIVE_SHARD_TRANSLOG_BUFFER);
        indicesLifecycle.onShardInactive(this);
=======
        updateBufferSize(EngineConfig.INACTIVE_SHARD_INDEXING_BUFFER, TranslogConfig.INACTIVE_SHARD_TRANSLOG_BUFFER);
>>>>>>> 84b24e13
    }

    public final boolean isFlushOnClose() {
        return flushOnClose;
    }

    /**
     * Deletes the shards metadata state. This method can only be executed if the shard is not active.
     *
     * @throws IOException if the delete fails
     */
    public void deleteShardState() throws IOException {
        if (this.routingEntry() != null && this.routingEntry().active()) {
            throw new IllegalStateException("Can't delete shard state on an active shard");
        }
        MetaDataStateFormat.deleteMetaState(shardPath().getDataPath());
    }

    public ShardPath shardPath() {
        return path;
    }

    private class ApplyRefreshSettings implements IndexSettingsService.Listener {
        @Override
        public void onRefreshSettings(Settings settings) {
            boolean change = false;
            synchronized (mutex) {
                if (state() == IndexShardState.CLOSED) { // no need to update anything if we are closed
                    return;
                }
                final EngineConfig config = engineConfig;
                final boolean flushOnClose = settings.getAsBoolean(INDEX_FLUSH_ON_CLOSE, IndexShard.this.flushOnClose);
                if (flushOnClose != IndexShard.this.flushOnClose) {
                    logger.info("updating {} from [{}] to [{}]", INDEX_FLUSH_ON_CLOSE, IndexShard.this.flushOnClose, flushOnClose);
                    IndexShard.this.flushOnClose = flushOnClose;
                }

                TranslogWriter.Type type = TranslogWriter.Type.fromString(settings.get(TranslogConfig.INDEX_TRANSLOG_FS_TYPE, translogConfig.getType().name()));
                if (type != translogConfig.getType()) {
                    logger.info("updating type from [{}] to [{}]", translogConfig.getType(), type);
                    translogConfig.setType(type);
                }

                final Translog.Durabilty durabilty = getFromSettings(logger, settings, translogConfig.getDurabilty());
                if (durabilty != translogConfig.getDurabilty()) {
                    logger.info("updating durability from [{}] to [{}]", translogConfig.getDurabilty(), durabilty);
                    translogConfig.setDurabilty(durabilty);
                }

                TimeValue refreshInterval = settings.getAsTime(INDEX_REFRESH_INTERVAL, IndexShard.this.refreshInterval);
                if (!refreshInterval.equals(IndexShard.this.refreshInterval)) {
                    logger.info("updating refresh_interval from [{}] to [{}]", IndexShard.this.refreshInterval, refreshInterval);
                    if (refreshScheduledFuture != null) {
                        // NOTE: we pass false here so we do NOT attempt Thread.interrupt if EngineRefresher.run is currently running.  This is
                        // very important, because doing so can cause files to suddenly be closed if they were doing IO when the interrupt
                        // hit.  See https://issues.apache.org/jira/browse/LUCENE-2239
                        FutureUtils.cancel(refreshScheduledFuture);
                        refreshScheduledFuture = null;
                    }
                    IndexShard.this.refreshInterval = refreshInterval;
                    if (refreshInterval.millis() > 0) {
                        refreshScheduledFuture = threadPool.schedule(refreshInterval, ThreadPool.Names.SAME, new EngineRefresher());
                    }
                }

                long gcDeletesInMillis = settings.getAsTime(EngineConfig.INDEX_GC_DELETES_SETTING, TimeValue.timeValueMillis(config.getGcDeletesInMillis())).millis();
                if (gcDeletesInMillis != config.getGcDeletesInMillis()) {
                    logger.info("updating {} from [{}] to [{}]", EngineConfig.INDEX_GC_DELETES_SETTING, TimeValue.timeValueMillis(config.getGcDeletesInMillis()), TimeValue.timeValueMillis(gcDeletesInMillis));
                    config.setGcDeletesInMillis(gcDeletesInMillis);
                    change = true;
                }

                final boolean compoundOnFlush = settings.getAsBoolean(EngineConfig.INDEX_COMPOUND_ON_FLUSH, config.isCompoundOnFlush());
                if (compoundOnFlush != config.isCompoundOnFlush()) {
                    logger.info("updating {} from [{}] to [{}]", EngineConfig.INDEX_COMPOUND_ON_FLUSH, config.isCompoundOnFlush(), compoundOnFlush);
                    config.setCompoundOnFlush(compoundOnFlush);
                    change = true;
                }
                final String versionMapSize = settings.get(EngineConfig.INDEX_VERSION_MAP_SIZE, config.getVersionMapSizeSetting());
                if (config.getVersionMapSizeSetting().equals(versionMapSize) == false) {
                    config.setVersionMapSizeSetting(versionMapSize);
                }
            }
            if (change) {
                refresh("apply settings");
            }
        }
    }

    class EngineRefresher implements Runnable {
        @Override
        public void run() {
            // we check before if a refresh is needed, if not, we reschedule, otherwise, we fork, refresh, and then reschedule
            if (!engine().refreshNeeded()) {
                reschedule();
                return;
            }
            threadPool.executor(ThreadPool.Names.REFRESH).execute(new Runnable() {
                @Override
                public void run() {
                    try {
                        if (engine().refreshNeeded()) {
                            refresh("schedule");
                        }
                    } catch (EngineClosedException e) {
                        // we are being closed, ignore
                    } catch (RefreshFailedEngineException e) {
                        if (e.getCause() instanceof InterruptedException) {
                            // ignore, we are being shutdown
                        } else if (e.getCause() instanceof ClosedByInterruptException) {
                            // ignore, we are being shutdown
                        } else if (e.getCause() instanceof ThreadInterruptedException) {
                            // ignore, we are being shutdown
                        } else {
                            if (state != IndexShardState.CLOSED) {
                                logger.warn("Failed to perform scheduled engine refresh", e);
                            }
                        }
                    } catch (Exception e) {
                        if (state != IndexShardState.CLOSED) {
                            logger.warn("Failed to perform scheduled engine refresh", e);
                        }
                    }

                    reschedule();
                }
            });
        }

        /**
         * Schedules another (future) refresh, if refresh_interval is still enabled.
         */
        private void reschedule() {
            synchronized (mutex) {
                if (state != IndexShardState.CLOSED && refreshInterval.millis() > 0) {
                    refreshScheduledFuture = threadPool.schedule(refreshInterval, ThreadPool.Names.SAME, this);
                }
            }
        }
    }

    private void checkIndex() throws IndexShardException {
        if (store.tryIncRef()) {
            try {
                doCheckIndex();
            } catch (IOException e) {
                throw new IndexShardException(shardId, "exception during checkindex", e);
            } finally {
                store.decRef();
            }
        }
    }

    private void doCheckIndex() throws IndexShardException, IOException {
        long timeNS = System.nanoTime();
        if (!Lucene.indexExists(store.directory())) {
            return;
        }
        BytesStreamOutput os = new BytesStreamOutput();
        PrintStream out = new PrintStream(os, false, Charsets.UTF_8.name());

        if ("checksum".equalsIgnoreCase(checkIndexOnStartup)) {
            // physical verification only: verify all checksums for the latest commit
            boolean corrupt = false;
            MetadataSnapshot metadata = store.getMetadata();
            for (Map.Entry<String, StoreFileMetaData> entry : metadata.asMap().entrySet()) {
                try {
                    Store.checkIntegrity(entry.getValue(), store.directory());
                    out.println("checksum passed: " + entry.getKey());
                } catch (IOException exc) {
                    out.println("checksum failed: " + entry.getKey());
                    exc.printStackTrace(out);
                    corrupt = true;
                }
            }
            out.flush();
            if (corrupt) {
                logger.warn("check index [failure]\n{}", new String(os.bytes().toBytes(), Charsets.UTF_8));
                throw new IndexShardException(shardId, "index check failure");
            }
        } else {
            // full checkindex
            try (CheckIndex checkIndex = new CheckIndex(store.directory())) {
                checkIndex.setInfoStream(out);
                CheckIndex.Status status = checkIndex.checkIndex();
                out.flush();

                if (!status.clean) {
                    if (state == IndexShardState.CLOSED) {
                        // ignore if closed....
                        return;
                    }
                    logger.warn("check index [failure]\n{}", new String(os.bytes().toBytes(), Charsets.UTF_8));
                    if ("fix".equalsIgnoreCase(checkIndexOnStartup)) {
                        if (logger.isDebugEnabled()) {
                            logger.debug("fixing index, writing new segments file ...");
                        }
                        checkIndex.exorciseIndex(status);
                        if (logger.isDebugEnabled()) {
                            logger.debug("index fixed, wrote new segments file \"{}\"", status.segmentsFileName);
                        }
                    } else {
                        // only throw a failure if we are not going to fix the index
                        throw new IndexShardException(shardId, "index check failure");
                    }
                }
            }
        }

        if (logger.isDebugEnabled()) {
            logger.debug("check index [success]\n{}", new String(os.bytes().toBytes(), Charsets.UTF_8));
        }

        recoveryState.getVerifyIndex().checkIndexTime(Math.max(0, TimeValue.nsecToMSec(System.nanoTime() - timeNS)));
    }

    public Engine engine() {
        Engine engine = engineUnsafe();
        if (engine == null) {
            throw new EngineClosedException(shardId);
        }
        return engine;
    }

    protected Engine engineUnsafe() {
        return this.currentEngineReference.get();
    }

    class ShardEngineFailListener implements Engine.FailedEngineListener {
        private final CopyOnWriteArrayList<Engine.FailedEngineListener> delegates = new CopyOnWriteArrayList<>();

        // called by the current engine
        @Override
        public void onFailedEngine(ShardId shardId, String reason, @Nullable Throwable failure) {
            try {
                // delete the shard state so this folder will not be reused
                MetaDataStateFormat.deleteMetaState(nodeEnv.availableShardPaths(shardId));
            } catch (IOException e) {
                logger.warn("failed to delete shard state", e);
            } finally {
                for (Engine.FailedEngineListener listener : delegates) {
                    try {
                        listener.onFailedEngine(shardId, reason, failure);
                    } catch (Exception e) {
                        logger.warn("exception while notifying engine failure", e);
                    }
                }
            }
        }
    }

    private void createNewEngine(boolean skipTranslogRecovery, EngineConfig config) {
        synchronized (mutex) {
            if (state == IndexShardState.CLOSED) {
                throw new EngineClosedException(shardId);
            }
            assert this.currentEngineReference.get() == null;
            this.currentEngineReference.set(newEngine(skipTranslogRecovery, config));
        }
    }

    protected Engine newEngine(boolean skipTranslogRecovery, EngineConfig config) {
        return engineFactory.newReadWriteEngine(config, skipTranslogRecovery);
    }

    /**
     * Returns <code>true</code> iff this shard allows primary promotion, otherwise <code>false</code>
     */
    public boolean allowsPrimaryPromotion() {
        return true;
    }

    // pkg private for testing
    void persistMetadata(ShardRouting newRouting, ShardRouting currentRouting) {
        assert newRouting != null : "newRouting must not be null";
        if (newRouting.active()) {
            try {
                final String writeReason;
                if (currentRouting == null) {
                    writeReason = "freshly started, version [" + newRouting.version() + "]";
                } else if (currentRouting.version() < newRouting.version()) {
                    writeReason = "version changed from [" + currentRouting.version() + "] to [" + newRouting.version() + "]";
                } else if (currentRouting.equals(newRouting) == false) {
                    writeReason = "routing changed from " + currentRouting + " to " + newRouting;
                } else {
                    logger.trace("skip writing shard state, has been written before; previous version:  [" +
                            currentRouting.version() + "] current version [" + newRouting.version() + "]");
                    assert currentRouting.version() <= newRouting.version() : "version should not go backwards for shardID: " + shardId +
                            " previous version:  [" + currentRouting.version() + "] current version [" + newRouting.version() + "]";
                    return;
                }
                final ShardStateMetaData newShardStateMetadata = new ShardStateMetaData(newRouting.version(), newRouting.primary(), getIndexUUID());
                logger.trace("{} writing shard state, reason [{}]", shardId, writeReason);
                ShardStateMetaData.FORMAT.write(newShardStateMetadata, newShardStateMetadata.version, shardPath().getShardStatePath());
            } catch (IOException e) { // this is how we used to handle it.... :(
                logger.warn("failed to write shard state", e);
                // we failed to write the shard state, we will try and write
                // it next time...
            }
        }
    }

    private String getIndexUUID() {
        assert indexSettings.get(IndexMetaData.SETTING_UUID) != null
                || indexSettings.getAsVersion(IndexMetaData.SETTING_VERSION_CREATED, Version.CURRENT).before(Version.V_0_90_6) :
                "version: " + indexSettings.getAsVersion(IndexMetaData.SETTING_VERSION_CREATED, null) + " uuid: " + indexSettings.get(IndexMetaData.SETTING_UUID);
        return indexSettings.get(IndexMetaData.SETTING_UUID, IndexMetaData.INDEX_UUID_NA_VALUE);
    }

    private Tuple<DocumentMapper, Mapping> docMapper(String type) {
        return mapperService.documentMapperWithAutoCreate(type);
    }

    private final EngineConfig newEngineConfig(TranslogConfig translogConfig) {
        final TranslogRecoveryPerformer translogRecoveryPerformer = new TranslogRecoveryPerformer(mapperService, mapperAnalyzer, queryParserService, indexAliasesService, indexCache) {
            @Override
            protected void operationProcessed() {
                assert recoveryState != null;
                recoveryState.getTranslog().incrementRecoveredOperations();
            }
        };
        return new EngineConfig(shardId,
                threadPool, indexingService, indexSettingsService, warmer, store, deletionPolicy, mergePolicyProvider, mergeScheduler,
                mapperAnalyzer, similarityService.similarity(), codecService, failedEngineListener, translogRecoveryPerformer, indexCache.filter(), indexCache.filterPolicy(), translogConfig);
    }

    private static class IndexShardOperationCounter extends AbstractRefCounted {
        final private ESLogger logger;
        private final ShardId shardId;

        public IndexShardOperationCounter(ESLogger logger, ShardId shardId) {
            super("index-shard-operations-counter");
            this.logger = logger;
            this.shardId = shardId;
        }

        @Override
        protected void closeInternal() {
            logger.debug("operations counter reached 0, will not accept any further writes");
        }

        @Override
        protected void alreadyClosed() {
            throw new IndexShardClosedException(shardId, "could not increment operation counter. shard is closed.");
        }
    }

    public void incrementOperationCounter() {
        indexShardOperationCounter.incRef();
    }

    public void decrementOperationCounter() {
        indexShardOperationCounter.decRef();
    }

    public int getOperationsCount() {
        return indexShardOperationCounter.refCount();
    }

    /**
     * Syncs the given location with the underlying storage unless already synced.
     */
    public void sync(Translog.Location location) {
        final Engine engine = engine();
        try {
            engine.getTranslog().ensureSynced(location);
        } catch (IOException ex) { // if this fails we are in deep shit - fail the request
            logger.debug("failed to sync translog", ex);
            throw new ElasticsearchException("failed to sync translog", ex);
        }
    }

    /**
     * Returns the current translog durability mode
     */
    public Translog.Durabilty getTranslogDurability() {
       return translogConfig.getDurabilty();
    }

    private static Translog.Durabilty getFromSettings(ESLogger logger, Settings settings, Translog.Durabilty defaultValue) {
        final String value = settings.get(TranslogConfig.INDEX_TRANSLOG_DURABILITY, defaultValue.name());
        try {
            return Translog.Durabilty.valueOf(value.toUpperCase(Locale.ROOT));
        } catch (IllegalArgumentException ex) {
            logger.warn("Can't apply {} illegal value: {} using {} instead, use one of: {}", TranslogConfig.INDEX_TRANSLOG_DURABILITY, value, defaultValue, Arrays.toString(Translog.Durabilty.values()));
            return defaultValue;
        }
    }

}<|MERGE_RESOLUTION|>--- conflicted
+++ resolved
@@ -116,6 +116,8 @@
 import java.io.IOException;
 import java.io.PrintStream;
 import java.nio.channels.ClosedByInterruptException;
+import java.util.Arrays;
+import java.util.Locale;
 import java.util.Map;
 import java.util.concurrent.CopyOnWriteArrayList;
 import java.util.concurrent.ScheduledFuture;
@@ -1007,12 +1009,8 @@
     }
 
     public void markAsInactive() {
-<<<<<<< HEAD
-        updateBufferSize(EngineConfig.INACTIVE_SHARD_INDEXING_BUFFER, Translog.INACTIVE_SHARD_TRANSLOG_BUFFER);
+        updateBufferSize(EngineConfig.INACTIVE_SHARD_INDEXING_BUFFER, TranslogConfig.INACTIVE_SHARD_TRANSLOG_BUFFER);
         indicesLifecycle.onShardInactive(this);
-=======
-        updateBufferSize(EngineConfig.INACTIVE_SHARD_INDEXING_BUFFER, TranslogConfig.INACTIVE_SHARD_TRANSLOG_BUFFER);
->>>>>>> 84b24e13
     }
 
     public final boolean isFlushOnClose() {
