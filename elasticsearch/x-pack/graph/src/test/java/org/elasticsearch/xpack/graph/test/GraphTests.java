--- conflicted
+++ resolved
@@ -349,21 +349,7 @@
         assertThat(why, strongVertex.getWeight(), greaterThan(weakVertex.getWeight()));
     }
 
-<<<<<<< HEAD
-    public static class ScriptedTimeoutPlugin extends Plugin {
-=======
     public static class ScriptedTimeoutPlugin extends Plugin implements ScriptPlugin {
-        @Override
-        public String name() {
-            return "test-scripted-graph-timeout";
-        }
-
-        @Override
-        public String description() {
-            return "Test for scripted timeouts on graph searches";
-        }
->>>>>>> b2c944a4
-
         @Override
         public List<NativeScriptFactory> getNativeScripts() {
             return Collections.singletonList(new NativeTestScriptedTimeout.Factory());
