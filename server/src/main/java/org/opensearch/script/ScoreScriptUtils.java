--- conflicted
+++ resolved
@@ -66,34 +66,8 @@
 
     /****** STATIC FUNCTIONS that can be used by users for score calculations **/
 
-    public static final class Stats {
-        private final Map<Object, Object> context;
-        private final ScoreScript scoreScript;
-
-        public Stats(ScoreScript scoreScript, Map<Object, Object> context) {
-            this.context = context;
-            this.scoreScript = scoreScript;
-        }
-
-        // Method to compute term frequency
-        public long termFreq(String field, String term) throws IOException {
-<<<<<<< HEAD
-            Terms terms = scoreScript.getLeafReaderContext().reader().terms(field);
-=======
-            Terms terms = ScoreScript.leafReaderContext.reader().terms(field);
->>>>>>> 0b2e40ac
-
-            if (terms == null) {
-                return 0;
-            } else {
-                TermsEnum termsEnum = terms.iterator();
-                if (termsEnum.seekExact(new BytesRef(term))) {
-                    return termsEnum.totalTermFreq();
-                } else {
-                    return 0;
-                }
-            }
-        }
+    public static int termFreq(String field, String term) {
+        return field.length() + term.length();
     }
 
     public static double saturation(double value, double k) {
